--- conflicted
+++ resolved
@@ -5,11 +5,8 @@
   * Added patch to fix possible segfault in pulse_rd_loop of PulseAudio backend.
   * Added patch to implement support for GetPropValue to PulseAudio backend.
   * Added patch to implement shlwapi.StrCatChainW.
-<<<<<<< HEAD
+  * Added patch to allow Accept-Encoding for HTTP/1.0 in wininet.
   * Added patch for combase HSTRING objects.
-=======
-  * Added patch to allow Accept-Encoding for HTTP/1.0 in wininet.
->>>>>>> 8369b0ce
   * Removed patch to fix copy and paste errors in ws2_32 tests (accepted upstream).
   * Removed patch to fix ordering of IP addresses by metric if two addresses have the same metric (accepted upstream).
   * Removed patch to reset data->pWintrustData->u.pFile->hFile after closing handle (accepted upstream).
